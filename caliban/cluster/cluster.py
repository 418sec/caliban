"""cluster abstraction for gcloud/gke"""

from __future__ import annotations  # this is for 'forward-decl' type hinting

from typing import Optional, List, Tuple, Dict, Any, Union
from enum import Enum
import os
from argparse import REMAINDER, ArgumentTypeError
import re
import sys

# silence warnings about ssl connection not being verified
import urllib3
urllib3.disable_warnings(urllib3.exceptions.InsecureRequestWarning)

import google
from google.cloud import container_v1
from google.cloud.container_v1.types import Cluster as GCPCluster, NodePool
from google.auth import compute_engine
from google.auth.credentials import Credentials
from google.oauth2 import service_account

import googleapiclient
from googleapiclient.discovery import Resource as discovery

import kubernetes
from kubernetes.client import (V1Job, V1ObjectMeta, V1JobSpec, V1Pod,
                               V1Container, V1EnvVar, V1PodTemplateSpec,
                               V1ResourceRequirements, V1PodSpec, V1Toleration,
                               V1DaemonSet)

import logging

import caliban
import caliban.cli as cli
import caliban.util as u
import caliban.config as conf
from caliban.cloud.types import (TPU, GPU, Accelerator, parse_machine_type,
                                 MachineType, GPUSpec, TPUSpec)
from caliban.cluster.cli import parse_cmd_dict, invoke_command
from caliban.cloud import generate_image_tag

import pprint as pp
from time import sleep
import requests
import yaml
import tqdm

# ----------------------------------------------------------------------------
# misc constants
_COMPUTE_SCOPE_URL = 'https://www.googleapis.com/auth/compute'
_COMPUTE_READONLY_SCOPE_URL = 'https://www.googleapis.com/auth/compute.readonly'
_CLOUD_PLATFORM_SCOPE_URL = 'https://www.googleapis.com/auth/cloud-platform'
_CLOUD_PLATFORM_CREDENTIALS_ENV = 'GOOGLE_APPLICATION_CREDENTIALS'
_KUBE_SYSTEM_NAMESPACE = 'kube-system'
_DEFAULT_NAMESPACE = 'default'
_BATCH_V1_VERSION = 'batch/v1'
_NODE_SELECTOR_GKE_ACCELERATOR = 'cloud.google.com/gke-accelerator'
_NODE_SELECTOR_INSTANCE_TYPE = 'beta.kubernetes.io/instance-type'
_NODE_SELECTOR_PREEMPTIBLE = 'cloud.google.com/gke-preemptible'
_CONTAINER_RESOURCE_LIMIT_TPU = 'cloud-tpus.google.com'  #/v2, /v3
_CONTAINER_RESOURCE_LIMIT_GPU = 'nvidia.com/gpu'
_TEMPLATE_META_ANNOTATION_TPU_TF_VERSION = 'tf-version.cloud-tpus.google.com'  #: "1.14"
_ZONE_DEFAULT = '-'  # all zones
_DEFAULT_MACHINE_TYPE_CPU = conf.DEFAULT_MACHINE_TYPE[conf.JobMode.CPU].value
_DEFAULT_MACHINE_TYPE_GPU = conf.DEFAULT_MACHINE_TYPE[conf.JobMode.GPU].value
_DEFAULT_GPU_SPEC = GPUSpec(GPU.P100, 1)
_DASHBOARD_JOB_URL = 'https://pantheon.corp.google.com/kubernetes/job'
_MAX_GB_PER_CPU = 64
_DEFAULT_CLUSTER_NAME = 'blueshift'
_NVIDIA_DRIVER_COS_DAEMONSET_URL = 'https://raw.githubusercontent.com/GoogleCloudPlatform/container-engine-accelerators/master/nvidia-driver-installer/cos/daemonset-preloaded.yaml'

# ----------------------------------------------------------------------------
# tone down logging from discovery
logging.getLogger('googleapiclient.discovery').setLevel(logging.ERROR)


# ----------------------------------------------------------------------------
def _user_verify(msg: str, default: bool) -> bool:

  if default:
    choice_str = '[Yn]]'
  else:
    choice_str = '[yN]'

  while True:
    ok = input(f'\n {msg} {choice_str}: ').lower()

    if len(ok) == 0:
      return default

    if ok not in ['y', 'n']:
      print('please enter y or n')
      continue

    return (ok == 'y')

  return False


# ----------------------------------------------------------------------------
def _user_verify(msg: str, default: bool) -> bool:

  if default:
    choice_str = '[Yn]]'
  else:
    choice_str = '[yN]'

  while True:
    ok = input(f'\n {msg} {choice_str}: ').lower()

    if len(ok) == 0:
      return default

    if ok not in ['y', 'n']:
      print('please enter y or n')
      continue

    return (ok == 'y')

  return False

# ----------------------------------------------------------------------------
def _wait_for_operation(client: discovery.Resource,
                        name: str,
                        conditions: List[str] = ['DONE', 'ABORTING'],
                        sleep_sec: int = 1) -> Optional[dict]:
  """wait for cluster operation to reach given state(s)

  Args:
  client (discovery.Resource(container)): api client
  name (str): operation name, of form projects/*/locations/*/operations/*
  conditions (list(str)): exit status conditions
  sleep_sec (int): polling interval

  Returns:
  response dictionary on success, None otherwise
  """

  while True:
    rsp = client.projects().locations().operations().get(name=name).execute()
    if rsp is None:
      logging.error(f'error getting operation {name}')
      return None

    if rsp['status'] in conditions:
      return rsp

    sleep(sleep_sec)

  return None


# ----------------------------------------------------------------------------
def _validate_gpu_spec_against_limits(
    gpu_spec: GPUSpec,
    gpu_limits: Dict[GPU, int],
    limit_type: str,
) -> bool:
  """validate gpu spec against provided limits

  Args:
  gpu_spec (GPUSpec): gpu spec
  gpu_limits (Dict(GPU, int)): limits
  limit_type (str): label for error messages

  Returns:
  True if spec is valid, False otherwise
  """

  if gpu_spec.gpu not in gpu_limits:
    logging.error(f'unsupported gpu type {gpu_spec.gpu.name}. ' +
                  f'Supported types for {limit_type}:')
    for g in gpu_limits:
      print(g)
      return False

  if gpu_spec.count > gpu_limits[gpu_spec.gpu]:
    logging.error(
        f'error: requested {gpu_spec.gpu.name} gpu count {gpu_spec.count} unsupported,'
        + f' {limit_type} max = {gpu_limits[gpu_spec.gpu]}')
    return False

  return True


# ----------------------------------------------------------------------------
def _parse_zone(zone: str) -> Optional[Tuple[str, str]]:
  """parse zone into region and zone tuple

  Args:
  zone (str): zone string

  Returns:
  (region, zone) string tuple on success, None otherwise
  """

  if zone is None:
    return None

  zone_re = re.compile('^(?P<region>[a-z0-9]+-[a-z0-9]+)-(?P<zone>[a-z]+)$')
  match = zone_re.match(zone)
  if match is None:
    return None

  gd = match.groupdict()

  return (gd['region'], gd['zone'])


# ----------------------------------------------------------------------------
def _parse_tpu_spec(spec: str) -> TPUSpec:
  """parse tpu spec, asserts if invalid"""

  tpu_spec_re = re.compile('^(?P<count>[0-9]+)x(?P<tpu>(V2|V3))$')

  match = tpu_spec_re.match(spec)
  if match is None:
    raise ArgumentTypeError(f'invalid tpu spec: {spec}')

  gd = match.groupdict()

  return TPUSpec(TPU[gd['tpu']], int(gd['count']))


# ----------------------------------------------------------------------------
def _get_zone_tpu_types(project_id: str, zone: str,
                        tpu_api: discovery.Resource) -> Optional[List[TPUSpec]]:
  """get list of tpus available in given zone

  Args:
  project_id (str): project id
  zone (str): zone
  tpu_api (discovery.Resource(tpu)): tpu api instance

  Returns:
  list of supported tpu specs on success, None otherwise
  """

  location = 'projects/' + project_id + '/locations/' + zone
  rsp = tpu_api.projects().locations().acceleratorTypes().list(
      parent=location).execute()

  if rsp is None:
    logging.error('error getting tpu types')
    return None

  tpu_re = re.compile('^(?P<tpu>(v2|v3))-(?P<count>[0-9]+)$')

  tpus = []
  for t in rsp['acceleratorTypes']:
    match = tpu_re.match(t['type'])
    if match is None:
      continue
    gd = match.groupdict()
    tpus.append(TPUSpec(TPU[gd['tpu'].upper()], int(gd['count'])))

  return tpus


# ----------------------------------------------------------------------------
def _get_zone_gpu_types(project_id: str, zone: str,
                        compute_api: discovery.Resource
                       ) -> Optional[List[GPUSpec]]:
  """get list of gpu accelerators available in given zone

  Args:
  project_id (str): project id
  zone (str): zone
  compute_api (discovery.Resource(compute)): compute api instance

  Returns:
  list of GPUSpec on success (count is max count), None otherwise
  """

  rsp = compute_api.acceleratorTypes().list(project=project_id,
                                            zone=zone).execute()

  pp.pprint(rsp)

  if rsp is None:
    logging.error('error getting accelerator types')
    return None

  gpu_re = re.compile('^nvidia-tesla-(?P<type>[a-z0-9]+)$')

  gpus = []

  for x in rsp['items']:
    match = gpu_re.match(x['name'])
    if match is None:
      continue
    gd = match.groupdict()
    gpus.append(
        GPUSpec(GPU[gd['type'].upper()], int(x['maximumCardsPerInstance'])))

  return gpus


# ----------------------------------------------------------------------------
def _get_region_quotas(project_id: str, region: str,
                       compute_api: discovery.Resource
                      ) -> Optional[List[Dict[str, Any]]]:
  """get compute quotas for given region

  Args:
  project_id (str): project id
  region (str): region
  compute_api (discovery.Resource(compute)): compute_api instance

  Returns:
  list of quota dicts, with keys {'limit', 'metric', 'usage'}, None on error
  """

  #rsp = compute.instances().list(project=project_id, zone='-').execute()
  #print(f'{rsp}')

  # get our quota data
  rsp = compute_api.regions().get(project=project_id, region=region).execute()

  if rsp is None:
    logging.error('error getting quota information')
    return None

  return rsp['quotas']


# ----------------------------------------------------------------------------
def _generate_resource_limits(project_id: str, region: str,
                              compute_api: discovery.Resource
                             ) -> Optional[List[Dict[str, Any]]]:
  """generate resource limits from quota information

  Args:
  project_id (str): project id
  region (str): region
  compute_api (discovery.Resource(compute)): compute_api instance

  Returns:
  resource limits dictionary on success, None otherwise
  """

  quotas = _get_region_quotas(project_id, region, compute_api)
  if quotas is None:
    return None

  limits = []

  gpu_re = re.compile('^NVIDIA_(?P<gpu>[A-Z0-9]+)_GPUS$')

  for q in quotas:
    metric = q['metric']
    limit = q['limit']

    if metric == 'CPUS':
      limits.append({'resourceType': 'cpu', 'maximum': str(limit)})
      limits.append({
          'resourceType': 'memory',
          'maximum': str(int(limit) * _MAX_GB_PER_CPU)
      })
      continue

    gpu_match = gpu_re.match(metric)
    if gpu_match is None:
      continue

    gd = gpu_match.groupdict()
    gpu_type = gd['gpu']

    limits.append({
        'resourceType': f'nvidia-tesla-{gpu_type.lower()}',
        'maximum': str(limit)
    })

  return limits


# ----------------------------------------------------------------------------
def _job_str(job: V1Job) -> str:
  """format job string to remove all default (None) values

  Args: job (V1Job): job spec

  Returns:
  string describing job
  """

  def nonnull_dict(d: dict) -> dict:
    nnd = {}
    for k, v in d.items():
      if v is None:
        continue
      if type(v) == dict:
        nnd[k] = nonnull_dict(v)
      elif type(v) == list:
        nnd[k] = [nonnull_dict(x) if type(x) == dict else x for x in v]
      else:
        nnd[k] = v

    return nnd

  return pp.pformat(nonnull_dict(job.to_dict()), indent=2, width=80)


# ----------------------------------------------------------------------------
def _sanitize_job_name(name: str) -> str:
  """sanitize job name to fit DNS-1123 restrictions:

  ... a DNS-1123 subdomain must consist of lower case alphanumeric characters,
  '-' or '.', and must start and end with an alphanumeric character.

  Args:
  name (str): job name

  Returns:
  sanitized job name
  """

  name = name.lower()

  if not name[0].isalnum():
    name = 'job-' + name

  if not name[-1].isalnum():
    name = name + '-0'

  def valid(x):
    return x.isalnum() or x in ['-', '.']

  return ''.join([x if valid(x) else '-' for x in name])


# ----------------------------------------------------------------------------
def default_credentials() -> Optional[Tuple(Credentials, str)]:
  """get default cloud credentials

  Returns:
  Credentials on success, None otherwise
  """
  creds, project_id = google.auth.default(
      scopes=[_CLOUD_PLATFORM_SCOPE_URL, _COMPUTE_SCOPE_URL])
  creds.refresh(google.auth.transport.requests.Request())

  return (creds, project_id)


# ----------------------------------------------------------------------------
def credentials_from_file(cred_file: str) -> Optional[Credentials]:
  """get cloud credentials from service account file

  Args:
  cred_file (str): service account credentials file to read

  Returns:
  credentials on success, None otherwise
  """

  creds = service_account.Credentials.from_service_account_file(
      cred_file, scopes=[_CLOUD_PLATFORM_SCOPE_URL, _COMPUTE_SCOPE_URL])

  creds.refresh(google.auth.transport.requests.Request())

  return creds


# ----------------------------------------------------------------------------
def credentials_from_env() -> Optional[Credentials]:
  """get cloud credentials from environment

  Returns:
  credentials on success, None otherwise
  """
  cred_file = os.environ[_CLOUD_PLATFORM_CREDENTIALS_ENV]
  creds = credentials_from_file(cred_file)
  creds.refresh(google.auth.transport.requests.Request())

  return creds


# --------------------------------------------------------------------------
def _get_gcp_clusters(client: ClusterManagerClient,
                      project_id: str,
                      creds: Credentials,
                      zone: str = '-') -> Optional[List[GCPCluster]]:
  """get list of gcp clusters for given project, zone

  Args:
  client (ClusterMangerClient): cluster api client
  project_id (str): project id
  creds (Credentials): credentials
  zone (str): zone, - = all zones

  Returns:
  list of clusters on success, None otherwise
  """

  response = _k(None)(client.list_clusters)(project_id=project_id, zone=zone)
  return response.clusters if response is not None else None


# ----------------------------------------------------------------------------
def _get_gcp_cluster(client: ClusterManagerClient,
                     name: str,
                     project_id: str,
                     creds: Credentials,
                     zone: str = '-') -> Optional[GCPCluster]:
  """get specific cluster instance by name

  Args:
  client (ClusterMangerClient): cluster api client
  name (str): cluster name
  project_id (str): project id
  creds (Credentials): credentials
  zone (str): zone, - = all zones

  Returns:
  GCPCluster on success, None otherwise
  """

  cluster_list = _get_gcp_clusters(client, project_id, creds, zone)
  if cluster_list is None:
    return None

  cluster_dict = dict([(c.name, c) for c in cluster_list])
  if name not in cluster_dict:
    logging.error(f'cluster {name} not found')
    return None

  return cluster_dict[name]


# ----------------------------------------------------------------------------
def connected(error_value: Any) -> Any:
  """decorator for Cluster that checks connection status

  Args:
  error_value (Any): return value on error

  Returns:
  error_value if error connecting, function return value otherwise
  """

  def check(fn):

    def wrapper(self, *args, **kwargs):
      if not self.connected:
        if not self.connect():
          logging.error('error connecting to cluster')
          return error_value
      return fn(self, *args, **kwargs)

    return wrapper

  return check


# ----------------------------------------------------------------------------
def _k(error_value: Any) -> Any:
  """decorator for kuberntes api calls that traps execptions

  This logs exceptions using logging.error()

  Args:
  error_value (Any): value to return on error

  Returns:
  error_value on exception, function return value otherwise
  """

  def check(fn):

    def wrapper(*args, **kwargs):
      try:
        response = fn(*args, **kwargs)
      except Exception as e:
        logging.error(f'error in api call:\n{e}')
        return error_value
      return response

    return wrapper

  return check


# ----------------------------------------------------------------------------
class Cluster(object):
  """cluster

  This is meant as a thin wrapper around GKE clusters and the raw kubernetes
  python api, mainly to provide a simple interface for the most common
  cluster tasks.
  """

  # --------------------------------------------------------------------------
  def __init__(self, name: str, project_id: str, zone: str,
               credentials: Credentials):
    self._cluster_client = None
    self._gcp_cluster = None
    self._core_api = None
    self._batch_api = None
    self._apps_api = None
    self.name = name
    self.project_id = project_id
    self.zone = zone
    self.credentials = credentials
    self.connected = False
    return

  # --------------------------------------------------------------------------
  def connect(self) -> bool:
    """connect to cluster instance

    Returns:
    True on success, False otherwise
    """

    self.connected = False

    # if gcp cluster info already populated, then noop
    # otherwise uses cluster api to get cluster info
    if not self._set_gcp_cluster():
      return False

    # resolve our zone in case the wildcard '-' was passed
    self.zone = self._gcp_cluster.zone

    # set our name in case None was passed
    self.name = self._gcp_cluster.name

    # ok, now we set up the kubernetes api using our cluster info and
    # credentials
    cfg = kubernetes.client.Configuration()
    cfg.host = f'https://{self._gcp_cluster.endpoint}:443'
    cfg.verify_ssl = False  #True #todo: figure out how to do this properly
    #cfg.ssl_ca_cert = c.master_auth.cluster_ca_certificate
    cfg.api_key = {'authorization': 'Bearer ' + self.credentials.token}

    api_client = kubernetes.client.ApiClient(cfg)

    self._core_api = kubernetes.client.CoreV1Api(api_client)
    self._batch_api = kubernetes.client.BatchV1Api(api_client)
    self._apps_api = kubernetes.client.AppsV1Api(api_client)

    # using this as a connection test
    # todo: is there a better way to verify connectivity?
    self.connected = _k(False)(
        self._core_api.list_pod_for_all_namespaces)(watch=False)

    return self.connected

  # --------------------------------------------------------------------------
  def _set_gcp_cluster(self) -> bool:
    """set the gcp cluster for this instance

    Returns:
    True on success, False otherwise
    """

    if self._gcp_cluster is not None:
      return True

    self._cluster_client = container_v1.ClusterManagerClient(
        credentials=self.credentials)

    if self._cluster_client is None:
      logging.error('error getting cluster management client')
      return False

    cluster_list = _get_gcp_clusters(self._cluster_client, self.project_id,
                                     self.credentials, self.zone)
    if cluster_list is None:
      return False
    if len(cluster_list) < 1:
      return False

    if self.name is None and len(cluster_list) > 1:
      logging.error('multiple clusters found, please specify:')
      for c in cluster_list:
        logging.info(c.name)
      return False

    if self.name is None:
      self._gcp_cluster = cluster_list[0]
      return True

    cluster_dict = dict([(c.name, c) for c in cluster_list])
    if self.name not in cluster_dict:
      logging.error(f'cluster {self.name} not found')
      return False

    self._gcp_cluster = cluster_dict[self.name]

    return True

  # --------------------------------------------------------------------------
  @staticmethod
  def list(project_id: str, creds: Credentials,
           zone: str = '-') -> Optional[List[str]]:
    """get a list of clusters for given project and zone

    Args:
    project_id (str): gcp project id
    creds (Credentials): credentials
    zone (str): zone, - = all zones

    Returns:
    list of cluster names on success, None otherwise
    """

    client = container_v1.ClusterManagerClient(credentials=creds)

    if client is None:
      logging.error('error getting cluster management client')
      return False

    clusters = _get_gcp_clusters(client, project_id, creds, zone)
    return [c.name for c in clusters] if clusters is not None else None

  # --------------------------------------------------------------------------
  @staticmethod
  def get(name: Optional[str], project_id: str, zone: str,
          creds: Credentials) -> Optional(Cluster):
    """factory method for generating Cluster object

    Note that this also calls connect(), so the resulting cluster is
    already connected. If connect fails, then this method returns None.

    Args:
    name (str): name of cluster, if None, auto-detect
    project_id (str): project id
    zone (str): zone, - = all zones

    Returns:
    cluster instance on success, None otherwise
    """

    cluster = Cluster(name=name,
                      project_id=project_id,
                      zone=zone,
                      credentials=creds)

    return cluster if cluster.connect() else None

  # --------------------------------------------------------------------------
  @staticmethod
  def container_limits(accelerator: Optional[Accelerator],
                       count: int = 1,
                       preemptible_tpu: bool = True
                      ) -> Optional[Dict[str, str]]:
    """create container limits dictionary for given accelerator type and count

    Args:
    accelerator (Accelerator): (optional) accelerator type
    count (int): accelerator count
    preemptible_tpu (bool): use preemptible tpus (valid only for v2-8 and v3-8)
                            see: https://cloud.google.com/tpu/docs/preemptible
                              this is ignored for other tpu specs

    Returns:
    None for cpu, limits dictionary for gpu/tpu
    """

    if accelerator is None:  # cpu-only
      return None

    if type(accelerator) == GPU:
      return {_CONTAINER_RESOURCE_LIMIT_GPU: count}

    # todo: should we validate tpu/count compatibility here, or should we
    #       assume this is done upstream?
    if type(accelerator) == TPU:
      return {
          '/'.join([
              _CONTAINER_RESOURCE_LIMIT_TPU,
              ('preemptible-' if (preemptible_tpu and count == 8) else '') + accelerator.name.lower(
              )
          ]):
              count
      }

    logging.error(f'error: invalid accelerator type: {type(accelerator)}')

    return None

  # --------------------------------------------------------------------------
  @staticmethod
  def template_metadata(accelerator: Optional[Accelerator] = None
                       ) -> Optional[V1ObjectMeta]:
    """generate template metadata for given accelerator type

    Args:
    accelerator (Accelerator): (optional) accelerator type, or None for cpu

    Returns:
    template metadata necessary for given accelerator
    """

    if type(accelerator) == TPU:
      # todo: right now this is set to 1.14, but need to pass this
      #       somehow...
      return V1ObjectMeta(
          annotations={_TEMPLATE_META_ANNOTATION_TPU_TF_VERSION: '1.14'})

    return None

  # --------------------------------------------------------------------------
  @staticmethod
  def node_selector(preemptible: bool = True,
                    machine_type: Optional[MachineType] = None,
                    accelerator: Optional[Accelerator] = None
                   ) -> Optional[Dict[str, str]]:
    """get node selector for given accelerator type and machine spec

    Args:
    preemptible (bool): request preemptible instance
    machine_type (MachineType): (optional) machine type, None = not specified
    accelerator (Accelerator): (optional) accelerator, or None for cpu

    Returns:
    node selector dictionary for given criteria
    """

    selector = {}

    if preemptible:
      selector[_NODE_SELECTOR_PREEMPTIBLE] = 'true'

    if machine_type is not None:
      selector[_NODE_SELECTOR_INSTANCE_TYPE] = machine_type.value

    # see: https://cloud.google.com/kubernetes-engine/docs/how-to/gpus
    if type(accelerator) == GPU:
      selector[_NODE_SELECTOR_GKE_ACCELERATOR] = accelerator.value.lower(
      ).replace('_', '-')

    if len(selector) == 0:
      return None

    return selector

  # --------------------------------------------------------------------------
  @staticmethod
  def tolerations(preemptible: bool = True) -> Optional[List[V1Toleration]]:

    if not preemptible:
      return []

    return [
        V1Toleration(key=_NODE_SELECTOR_PREEMPTIBLE,
                     operator='Equal',
                     value='true',
                     effect='NoSchedule')
    ]

  # --------------------------------------------------------------------------
  @connected(None)
  def pods(self) -> Optional[List[V1Pod]]:
    """get a list of pods for this cluster

    Note that this filters out the pods in the kube-system namespace

    Returns:
    list of V1Pod instances on success, None otherwise
    """

    # this returns a V1PodList
    rsp = _k(None)(self._core_api.list_pod_for_all_namespaces)(watch=False)
    if rsp is None:
      return None

    cluster_pods = [
        p for p in rsp.items if p.metadata.namespace != _KUBE_SYSTEM_NAMESPACE
    ]

    return cluster_pods

  # --------------------------------------------------------------------------
  @connected(None)
  def jobs(self) -> Optional[List[V1Job]]:
    """get a list of jobs for this cluster

    Returns:
    list of V1Job instances on success, None otherwise
    """
    rsp = _k(None)(self._batch_api.list_job_for_all_namespaces)(watch=False)
    return rsp.items if rsp is not None else None

  # --------------------------------------------------------------------------
  @connected(None)
  def node_pools(self) -> Optional[List[NodePool]]:
    """get a list of node pools for this cluster

    Returns:
    list of node pools on success, None otherwise
    """

    # todo: re-query this
    return self._gcp_cluster.node_pools

  # --------------------------------------------------------------------------
  @connected(None)
  def submit_job(self, job: V1Job,
                 namespace: str = _DEFAULT_NAMESPACE) -> Optional(V1Job):
    """submit kubernetes

    Args:
    job (V1Job): job spec
    namespace (str): kubernetes namespace

    Returns:
    V1Job on success, None otherwise
    """

    return _k(None)(self._batch_api.create_namespaced_job)(namespace=namespace,
                                                           body=job,
                                                           async_req=False,
                                                           pretty=True)

  # --------------------------------------------------------------------------
  @connected(None)
  def create_simple_job(self,
                        name: str,
                        image: str,
                        command: Optional(List[str]) = None,
                        args: Optional(List[str]) = None,
                        env: Dict[str, str] = {},
                        accelerator: Optional[Accelerator] = None,
                        accelerator_count: int = 1,
                        namespace: str = _DEFAULT_NAMESPACE,
                        machine_type: Optional[MachineType] = None,
                        preemptible: bool = True,
                        labels: Optional[Dict[str, str]] = None,
                        preemptible_tpu: bool = True) -> Optional(V1Job):
    """create a simple kubernetes job (1 container, 1 pod) for this cluster

    Args:
    name (str): job name
    image (str): container image url (gcr.io/...)
    command (list of strings): command to execute, None = container entrypoint
    args (list of strings): args to pass to command
    env (dictionary (str, str)): environment vars for container
    accelerator (Accelerator): (optional) accelerator type, None=cpu only
    accelerator_count (int): accelerator count
    namespace (str): kubernetes namespace
    machine_type (MachineType): (optional) machine type, None=default for mode
      (cpu/gpu)
    preemptible (bool): use preemptible instance
    labels (dict(str,str)): (optional) labels to add to job metadata
    preemptible_tpu (bool): use preemptible tpus

    Returns:
    V1Job on success, None otherwise
    """

    # ------------------------------------------------------------------------
    # container

    # tpu/gpu resources
    container_resources = V1ResourceRequirements(
        limits=Cluster.container_limits(accelerator, accelerator_count,
                                        preemptible_tpu))

    container_env = [V1EnvVar(name=k, value=v) for k, v in env.items()]

    # this is a simple 1-container, 1-pod job, so we just name the
    # container the same thing (minus the generated suffix) as the job itself
    container = V1Container(name=name,
                            image=image,
                            command=command,
                            args=args,
                            resources=container_resources,
                            env=container_env)

    # ------------------------------------------------------------------------
    # template

    # todo: should we support anything other than a 'never' restart policy?
    # see this for discussion
    # https://kubernetes.io/docs/concepts/workloads/controllers/jobs-run-to-completion/#pod-backoff-failure-policy

    # break glass in case NAP adds a taint to auto-created preemptible node pools
    tolerations = Cluster.tolerations(preemptible=preemptible)

    # backoff count plus 'OnFailure' may be correct here
    template_spec = V1PodSpec(restart_policy='Never',
                              containers=[container],
                              tolerations=tolerations,
                              node_selector=Cluster.node_selector(
                                  preemptible=preemptible,
                                  machine_type=machine_type,
                                  accelerator=accelerator))

    template = V1PodTemplateSpec(
        metadata=Cluster.template_metadata(accelerator), spec=template_spec)

    # ------------------------------------------------------------------------
    # job
    job_spec = V1JobSpec(template=template, backoff_limit=4)

    # always use generate_name here...todo: is this the best thing to do?
    job_metadata = V1ObjectMeta(generate_name=name + '-', labels=labels)

    job = V1Job(api_version=_BATCH_V1_VERSION,
                kind='Job',
                metadata=job_metadata,
                spec=job_spec)

    return job

  # --------------------------------------------------------------------------
  @connected(None)
  def submit_simple_job(self,
                        name: str,
                        image: str,
                        command: Optional(List[str]) = None,
                        args: Optional(List[str]) = None,
                        env: Dict[str, str] = {},
                        accelerator: Optional[Accelerator] = None,
                        accelerator_count: int = 1,
                        namespace: str = _DEFAULT_NAMESPACE,
                        preemptible: bool = True,
                        labels: Optional[Dict[str, str]] = None,
                        preemptible_tpu: bool = True) -> Optional(V1Job):
    """submit a simple kubernetes job (1 container, 1 pod) for this cluster

    Args:
    name (str): job name
    image (str): container image url (gcr.io/...)
    command (list of strings): command to execute, None = container entrypoint
    args (list of strings): args to pass to command
    env (dictionary (str, str)): environment vars for container
    accelerator (Accelerator): (optional) accelerator type, None=cpu only
    accelerator_count (int): accelerator count
    namespace (str): kubernetes namespace
    preemptible (bool): use preemptible instance
    labels (dict(str,str)): (optional) labels to add to job metadata
    preemptible_tpu (bool): use preemptible tpus

    Returns:
    V1Job on success, None otherwise
    """

    job = self.create_simple_job(name=name,
                                 image=image,
                                 command=command,
                                 args=args,
                                 env=env,
                                 accelerator=accelerator,
                                 accelerator_count=accelerator_count,
                                 namespace=namespace,
                                 preemptible=preemptible,
                                 labels=labels,
                                 preemptible_tpu=preemptible_tpu)

    if job is None:
      return None

    return self.submit_job(job)

  # --------------------------------------------------------------------------
  @connected(None)
  def create_simple_experiment_jobs(self,
                                    name: str,
                                    image: str,
                                    experiments: Iterable[conf.Experiment],
                                    command: Optional(List[str]) = None,
                                    args: Optional[List[str]] = None,
                                    env: Dict[str, str] = {},
                                    accelerator: Optional[Accelerator] = None,
                                    accelerator_count: int = 1,
                                    namespace: str = _DEFAULT_NAMESPACE,
                                    machine_type: Optional[MachineType] = None,
                                    preemptible: bool = True,
                                    labels: Optional[Dict[str, str]] = None,
                                    preemptible_tpu: bool = True
                                   ) -> Iterable[V1Job]:
    """create an iterable of V1Job instances for a set of experiments for

    this cluster

    Args:
    name (str): job name
    image (str): container image url (gcr.io/...)
    experiments (iterable of conf.Experiment): experiment list
    command (list of strings): command to execute, None = container entrypoint
    args (list of strings): args to pass to command
    env (dictionary (str, str)): environment vars for container
    accelerator (Accelerator): (optional) accelerator type, None=cpu only
    accelerator_count (int): accelerator count
    namespace (str): kubernetes namespace
    machine_type (MachineType): (optional) machine type, None=default for mode
      (cpu/gpu)
    preemptible (bool): use preemptible instances
    labels (dict(str,str)): (optional) labels to add to job metadata
    preemptible_tpu (bool): use preemptible tpus

    Returns:
    V1Job iterable on success, None otherwise
    """

    for i, exp in enumerate(experiments, 1):
      complete_args = conf.experiment_to_args(exp, args)
      yield self.create_simple_job(name=name,
                                   image=image,
                                   command=command,
                                   args=complete_args,
                                   env=env,
                                   accelerator=accelerator,
                                   accelerator_count=accelerator_count,
                                   namespace=namespace,
                                   machine_type=machine_type,
                                   preemptible=preemptible,
                                   labels=labels,
                                   preemptible_tpu=preemptible_tpu)

  # --------------------------------------------------------------------------
  @staticmethod
  def convert_accel_spec(gpu_spec: Optional[GPUSpec],
                         tpu_spec: Optional[TPUSpec]
                        ) -> Optional[Tuple[Accelerator, int]]:

    if gpu_spec is not None and tpu_spec is not None:
      logging.error('error: cannot specify both tpu and gpu')
      return None

    # gpu
    if gpu_spec is not None:
      return (gpu_spec.gpu, gpu_spec.count)

    # tpu
    if tpu_spec is not None:
      return (tpu_spec.tpu, tpu_spec.count)

    # cpu
    return (None, 1)

  # --------------------------------------------------------------------------
  @connected(None)
  def dashboard_url(self, job: V1Job) -> Optional[str]:
    """return dashboard url for given job"""

    md = job.metadata

    url = f'{_DASHBOARD_JOB_URL}/{self.zone}/{self.name}'
    url += f'/{md.namespace}/{md.name}'

    return url

  # --------------------------------------------------------------------------
  @connected(None)
  def get_tpu_types(self) -> Optional[List[TPUSpec]]:
    """get supported tpu types for cluster"""

    tpu_api = googleapiclient.discovery.build('tpu',
                                              'v1',
                                              credentials=self.credentials,
                                              cache_discovery=False)

    return _get_zone_tpu_types(self.project_id, self.zone, tpu_api)

  # --------------------------------------------------------------------------
  @connected(None)
  def get_gpu_types(self) -> Optional[List[GPUSpec]]:
    """get supported gpu types for cluster"""

    container_api = googleapiclient.discovery.build(
        'container', 'v1', credentials=self.credentials, cache_discovery=False)

    # for some reason, autoprovisioning data is not in the _gcp__cluster
    # instance, so we query using the container api here
    rsp = container_api.projects().locations().clusters().get(
        name=
        f'projects/{self.project_id}/locations/{self.zone}/clusters/{self.name}'
    ).execute()

    if rsp is None:
      logging.error('error getting cluster info')
      return None

    # for now we just return the gpu resource limits from the autoprovisioning
    # configuration for the cluster
    # todo: take node pool data into account here?
    if 'autoscaling' not in rsp:
      return None

    if 'resourceLimits' not in rsp['autoscaling']:
      return None

    limits = rsp['autoscaling']['resourceLimits']
    #print(pp.pformat(limits))

    gpu_re = re.compile('^nvidia-tesla-(?P<type>[a-z0-9]+)$')
    gpus = []

    for x in limits:
      match = gpu_re.match(x['resourceType'])
      if match is None:
        continue
      gd = match.groupdict()
      gpus.append(GPUSpec(GPU[gd['type'].upper()], int(x['maximum'])))

    return gpus

  # --------------------------------------------------------------------------
  def validate_gpu_spec(self, gpu_spec: Optional[GPUSpec]) -> bool:
    """validate gpu spec against zone and cluster contraints

    Args
    gpu_spec (GPUSpec): gpu spec

    """
    if gpu_spec is None:
      return True

    # ------------------------------------------------------------------------
    # validate against zone instance limits
    compute_api = googleapiclient.discovery.build('compute',
                                                  'v1',
                                                  credentials=self.credentials,
                                                  cache_discovery=False)

    zone_gpus = _get_zone_gpu_types(self.project_id, self.zone, compute_api)

    if zone_gpus is None:
      return False

    gpu_limits = dict([(x.gpu, x.count) for x in zone_gpus])
    if not _validate_gpu_spec_against_limits(gpu_spec, gpu_limits, 'zone'):
      return False

    # ------------------------------------------------------------------------
    # validate against cluster limits
    available_gpu = self.get_gpu_types()
    if available_gpu is None:
      return False

    gpu_limits = dict([(x.gpu, x.count) for x in available_gpu])
    if not _validate_gpu_spec_against_limits(gpu_spec, gpu_limits, 'cluster'):
      return False

    return True

  # --------------------------------------------------------------------------
  @connected(None)
  def apply_daemonset(self,
                      daemonset: V1DaemonSet,
                      namespace: str = _DEFAULT_NAMESPACE
                     ) -> Optional(V1DaemonSet):
    """apply daemonset to cluster

    Args:
    daemonset (V1DaemonSet): daemonset
    namespace (str): kubernetes namespace

    Returns:
    V1DaemonSet on success, None otherwise
    """

    return _k(None)(self._apps_api.create_namespaced_daemon_set)(
        namespace=namespace, body=daemonset, async_req=False, pretty=True)

  # --------------------------------------------------------------------------
  @connected(None)
<<<<<<< HEAD
  def apply_daemonset_from_url(
      self, url: str, parser: Callable[[str], dict]) -> Optional(V1DaemonSet):
=======
  def apply_daemonset_from_url(self, url: str, parser: Callable[[str], dict]
                              ) -> Optional(V1DaemonSet):
>>>>>>> 8164db2e
    """apply daemonset to cluster from file url

    Args:
    url (str): url for data
    parser (callable): parser for url data, must convert to dictionary or
      V1DaemonSet

    Returns:
    V1DaemonSet on success, None otherwise
    """

    response = requests.get(url)
    if response.status_code != requests.codes.ok:
      print(f'error getting data from {url}')
      return None

    body = parser(response.content)

    namespace = _DEFAULT_NAMESPACE
    if 'metadata' in body:
      namespace = body['metadata'].get('namespace', _DEFAULT_NAMESPACE)

    return self.apply_daemonset(daemonset=body, namespace=namespace)

  # --------------------------------------------------------------------------
  @connected(False)
  def delete(self):
    """delete this cluster

    Returns:
    True on success, False otherwise
    """

<<<<<<< HEAD
    op = self._cluster_client.delete_cluster(
        project_id=self.project_id, zone=self.zone, cluster_id=self.name)
=======
    op = self._cluster_client.delete_cluster(project_id=self.project_id,
                                             zone=self.zone,
                                             cluster_id=self.name)
>>>>>>> 8164db2e

    if op is None:
      logging.error(f'error deleting cluster {self.name}')
      return

    op_name = op.name
    op = _wait_for_operation(
        self._cluster_client,
        f'projects/{self.name}/locations/{self.zone}/operations/{op_name}')

    if rsp['status'] != 'DONE':
      logging.error(f'error deleting cluster {self.name}')
      return

    print(f'successfully deleted cluster {self.name}')

    return


# ----------------------------------------------------------------------------
# ----------------------------------------------------------------------------
def _project_and_creds(fn):
  """cannot specify only one of project_id and cloud_key"""

  def wrapper(args: dict):
    project_id = args.get('project_id', None)
    creds_file = args.get('cloud_key', None)

    if project_id is None and creds_file is None:
      default_creds = default_credentials()
      if default_creds is None:
        return
      creds, project_id = default_creds
    elif creds_file is None:
      creds = credentials_from_env()
    else:
      project_id = caliban.config.extract_project_id(args)
      creds = credentials_from_file(creds_file)

    return fn(args, project_id, creds)

  return wrapper


# ----------------------------------------------------------------------------
def _with_cluster(fn):
  """decorator for cluster methods to get cluster from args"""

  def wrapper(args: dict, project_id: str, creds: Credentials):
    cluster_name = args.get('cluster_name', None)

    cluster = Cluster.get(name=cluster_name,
                          project_id=project_id,
                          zone=_ZONE_DEFAULT,
                          creds=creds)

    if cluster is None:
      return

    return fn(args, cluster=cluster)

  return wrapper


# ----------------------------------------------------------------------------
@_project_and_creds
def _cluster_create(args: dict, project_id: str, creds: Credentials) -> None:

  dry_run = args['dry_run']
  cluster_name = args['cluster_name'] or _DEFAULT_CLUSTER_NAME

  # --------------------------------------------------------------------------
  # see if cluster(s) already exist, and if so, check with the user before
  # creating another
  clusters = Cluster.list(project_id=project_id, creds=creds)

  if len(clusters):
    if cluster_name in clusters:
      logging.error(f'cluster {cluster_name} already exists')
      return

    print(f'{len(clusters)} clusters already exist for this project:')
    for c in clusters:
      print(c)

<<<<<<< HEAD
    if not _user_verify(
        'Do you really want to create a new cluster?', default=False):
=======
    if not _user_verify('Do you really want to create a new cluster?',
                        default=False):
>>>>>>> 8164db2e
      return

  # --------------------------------------------------------------------------
  zone = args['zone']
  rz = _parse_zone(zone)
  if rz is None:
    logging.error(f'invalid zone specified: {zone}')
    return

  region, _ = rz

  # --------------------------------------------------------------------------
  # create compute api client and get generate resource limits from quota
  # information
  compute_api = googleapiclient.discovery.build('compute',
                                                'v1',
                                                credentials=creds,
                                                cache_discovery=False)

  resource_limits = _generate_resource_limits(project_id, region, compute_api)

  # --------------------------------------------------------------------------
  # create the cluster
  # note that as of this writing (2020.01.06), there is a discrepancy between
  # the python/protobuf api and the current rest api, (in particular support
  # for TPUs), so we use the discovery api instead of the dedicated
  # ClusterManagerClient...
  # todo: revisit this
  #cluster_client = container_v1.ClusterManagerClient(credentials=creds)
  cluster_client = googleapiclient.discovery.build('container',
                                                   'v1',
                                                   credentials=creds,
                                                   cache_discovery=False)

  if cluster_client is None:
    logging.error('error building cluster client')
    return

  # see https://cloud.google.com/container-engine/reference/rest/v1/projects.zones.clusters
  cluster_spec = {
      'name':
          cluster_name,
      'zone':
          zone,
      'ipAllocationPolicy': {
          'useIpAliases': 'true'
      },
      'enable_tpu':
          'true',
      'autoscaling': {
          'enableNodeAutoprovisioning': 'true',
          'autoprovisioningNodePoolDefaults': {
              'oauthScopes': [_COMPUTE_SCOPE_URL, _CLOUD_PLATFORM_SCOPE_URL],
          },
          'resourceLimits': resource_limits,
      },
      'nodePools': [{
          'name': 'default-pool',
          'initialNodeCount': '3',
          'config': {
              'oauthScopes': [
                  'https://www.googleapis.com/auth/devstorage.read_only',
                  'https://www.googleapis.com/auth/logging.write',
                  'https://www.googleapis.com/auth/monitoring',
                  'https://www.googleapis.com/auth/service.management.readonly',
                  'https://www.googleapis.com/auth/servicecontrol',
                  'https://www.googleapis.com/auth/trace.append'
              ],
          },
      }],
  }

  request = {
      'cluster': cluster_spec,
      'parent': f'projects/{project_id}/locations/{zone}'
  }

  if dry_run:
    print(f'\nrequest:\n{pp.pformat(request)}')
    return

  print(f'creating cluster {cluster_name} in project {project_id} in {zone}...')
  print(f'please be patient, this may take several minutes')

  #rsp = cluster_client.create_cluster(
  #    project_id=project_id, zone=zone, cluster=cluster_spec)

  # see https://cloud.google.com/kubernetes-engine/docs/reference/rest/v1/projects.zones.clusters/create
  rsp = cluster_client.projects().zones().clusters().create(
      projectId=project_id, zone=zone, body=request).execute()

  if rsp is None:
    logging.error('error: could not create cluster')
    return

  # wait for creation operation to complete
  operation_name = rsp['name']
  rsp = _wait_for_operation(
      cluster_client,
      f'projects/{project_id}/locations/{zone}/operations/{operation_name}')

  if rsp['status'] != 'DONE':
    logging.error(f'error creating cluster {cluster_name}!')
    return

  # get our newly-created cluster
  cluster = Cluster.get(name=cluster_name,
                        project_id=project_id,
                        zone=zone,
                        creds=creds)

  if cluster is None:
    print(f'error: unable to connect to cluster {cluster_name}')
    print(f'nvidia-driver daemonset not applied, to do this manually:')
    print(f'kubectl apply -f {_NVIDIA_DRIVER_COS_DAEMONSET_URL}')
    return

  print(f'created cluster {cluster_name} successfully')
  print(f'applying nvidia driver daemonset...')

  # now apply the nvidia-driver daemonset
  rsp = cluster.apply_daemonset_from_url(
      _NVIDIA_DRIVER_COS_DAEMONSET_URL,
      lambda x: yaml.load(x, Loader=yaml.FullLoader))
  return


# ----------------------------------------------------------------------------
@_project_and_creds
@_with_cluster
def _cluster_delete(args: dict, cluster: Cluster) -> None:
  """delete given cluster

  Args:
  args (dict): args
  cluster (Cluster): cluster to delete

  Returns:
  None
  """

<<<<<<< HEAD
  if _user_verify(
      f'Are you sure you want to delete {cluster.name}?', default=False):
=======
  if _user_verify(f'Are you sure you want to delete {cluster.name}?',
                  default=False):
>>>>>>> 8164db2e
    cluster.delete()

  return


# ----------------------------------------------------------------------------
@_project_and_creds
def _cluster_ls(args: dict, project_id: str, creds: Credentials) -> None:

  clusters = Cluster.list(project_id=project_id, creds=creds)

  if clusters is None:
    return

  cluster_name = args.get('cluster_name', None)

  if cluster_name is not None:
    if cluster_name not in clusters:
      print(f'cluster {cluster_name} not found')
      return
    print(cluster_name)
    return

  print(f'{len(clusters)} clusters found')
  for c in clusters:
    print(c)

  return


# ----------------------------------------------------------------------------
@_project_and_creds
@_with_cluster
def _node_pool_ls(args: dict, cluster: Cluster) -> None:
  """list cluster node pools"""

  np = cluster.node_pools()

  if np is None:
    return

  if len(np) == 0:
    print('no node pools found')
    return

  FMT = '%-20s%-20s%-40s%-20s'
  print(FMT % ('NAME', 'MACHINE TYPE', 'ACCELERATORS', 'MAX NODES'))
  for p in np:
    accel = ','.join([
        '%s(%d)' % (a.accelerator_type, a.accelerator_count)
        for a in p.config.accelerators
    ])
    print(FMT %
          (p.name, p.config.machine_type, accel, p.autoscaling.max_node_count))

  cluster.apply_daemonset_from_url(
      _NVIDIA_DRIVER_COS_DAEMONSET_URL,
      lambda x: yaml.load(x, Loader=yaml.FullLoader))

  return


# ----------------------------------------------------------------------------
@_project_and_creds
@_with_cluster
def _pod_ls(args: dict, cluster: Cluster):

  pods = cluster.pods()
  if pods is None:
    return

  print(f'{len(pods)} pods found')
  for p in pods:
    print(p.metadata.name)

  return


# ----------------------------------------------------------------------------
@_project_and_creds
@_with_cluster
def _job_ls(args: dict, cluster: Cluster):
  jobs = cluster.jobs()

  if jobs is None:
    return

  print(f'{len(jobs)} jobs found')
  for j in jobs:
    print(j.metadata.name)

  return


# ----------------------------------------------------------------------------
@_project_and_creds
@_with_cluster
def _job_submit(args: dict, cluster: Cluster) -> Optional[List[V1Job]]:
  """submit job(s) to cluster

  Args:
  args (dict): argument dictionary
  cluster (Cluster): cluster instance

  Returns:
  list of V1Jobs submitted on success, None otherwise
  """

  script_args = conf.extract_script_args(args)
  job_mode = cli.resolve_job_mode(args)
  docker_args = cli.generate_docker_args(job_mode, args)
  docker_run_args = args.get('docker_run_args', []) or []
  dry_run = args['dry_run']
  package = args['module']
  job_name = args.get('name') or f"caliban_{u.current_user()}"
  gpu_spec = args.get('gpu_spec')
  preemptible = args['preemptible']

  # Arguments to internally build the image required to submit to Cloud.
  docker_m = {'job_mode': job_mode, 'package': package, **docker_args}

  # --------------------------------------------------------------------------
  # validatate gpu spec
  if job_mode == conf.JobMode.GPU and gpu_spec is None:
    gpu_spec = _DEFAULT_GPU_SPEC

  if not cluster.validate_gpu_spec(gpu_spec):
    return

  # --------------------------------------------------------------------------
  # validate tpu spec
  tpu_spec = args.get('tpu_spec')
  preemptible_tpu = args.get('preemptible_tpu')

  if tpu_spec is not None:
    available_tpu = cluster.get_tpu_types()
    if available_tpu is None:
      logging.error('error getting valid tpu types for cluster')
      return

    if tpu_spec not in available_tpu:
      logging.error(f'invalid tpu spec, cluster supports:')
      for t in available_tpu:
        print(f'{t.tpu.name}x{t.count}')
      return

  # --------------------------------------------------------------------------
  image_tag = (args.get('image_tag') or generate_image_tag(
      cluster.project_id, docker_args=docker_m, dry_run=dry_run))

  if args.get('machine_type') is None:
    machine_type = conf.DEFAULT_MACHINE_TYPE[job_mode]
  else:
    machine_type = parse_machine_type(args.get('machine_type'))

  experiments = conf.expand_experiment_config(
      args.get('experiment_config') or [{}])

  labels = args.get('label')
  if labels is not None:
    labels = dict(u.sanitize_labels(args.get('label')))

  # convert accelerator spec
  accel_spec = Cluster.convert_accel_spec(gpu_spec, tpu_spec)
  if accel_spec is None:
    return

  accel, accel_count = accel_spec

  # create V1 jobs
  jobs = cluster.create_simple_experiment_jobs(
      name=_sanitize_job_name(job_name),
      image=image_tag,
      experiments=experiments,
      args=script_args,
      accelerator=accel,
      accelerator_count=accel_count,
      machine_type=machine_type,
      preemptible=preemptible,
      labels=labels,
      preemptible_tpu=preemptible_tpu)

  if dry_run:
    print('jobs that would be submitted:')
    for j in jobs:
      print(f'{_job_str(j)}')
    return

  submitted = []
  for j in jobs:
    sj = cluster.submit_job(j)
    if sj is None:
      logging.error(f'error submitting job:\n {j}')
    else:
      submitted.append(sj)
      md = sj.metadata
      spec = sj.spec
      container = sj.spec.template.spec.containers[0]
      logging.info(
          f'submitted job:\n{md.name}: {" ".join(container.args or [])}\n' +
          f'{cluster.dashboard_url(sj)}')

  return submitted


# ----------------------------------------------------------------------------
def run_cli_command(args) -> None:
  """cli entrypoint for cluster commands"""

  invoke_command(args, _COMMAND_DICT)

  return


# ----------------------------------------------------------------------------
def parser(base) -> None:
  """configure parser for cluster commands"""

  parse_cmd_dict(base, _COMMAND_DICT)

  return


# ----------------------------------------------------------------------------
# cli data
# ----------------------------------------------------------------------------
_PROJECT_FLAG = {
    'args': ['--project_id'],
    'kwargs': {
        'help': 'project id, if not specified, uses $PROJECT_ID env variable',
        'type': str,
        'default': os.environ.get('PROJECT_ID', None)
    }
}

_CREDS_FILE_FLAG = {
    'args': ['--creds_file'],
    'kwargs': {
        'help': 'path to credentials file',
        'type': str
    }
}

_ZONE_FLAG = {  #
    'args': ['--zone'],
    'kwargs': {
        'help': 'zone',
        'type': str,
        'required': True
    }
}

_ZONE_WILDCARD_FLAG = {
    'args': ['--zone'],
    'kwargs': {
        'default': '-',
        'help': 'zone',
        'type': str
    }
}

_CLUSTER_NAME_FLAG = {
    'args': ['--cluster_name'],
    'kwargs': {
        'default': None,
        'help': 'cluster name',
        'type': str
    }
}

_NOGPU_FLAG = {
    'args': ['--nogpu'],
    'kwargs': {
        'dest': 'use_gpu',
        'help': 'Disable GPU mode and force CPU-only.',
        'action': 'store_false'
    }
}

_CLOUD_KEY_FLAG = {
    'args': ['--cloud_key'],
    'kwargs': {
        'type': u.validated_file,
        'help': (f'Path to GCloud service account key. ' +
                 f'If not specified, uses default key from ' +
                 f'{_CLOUD_PLATFORM_CREDENTIALS_ENV} environment variable.'),
        'default': f'{os.environ.get(_CLOUD_PLATFORM_CREDENTIALS_ENV, None)}'
    }
}

_EXTRAS_FLAG = {
    'args': ['--extras'],
    'kwargs': {
        'action': 'append',
        'help': 'setup.py dependency keys'
    }
}

_DIR_FLAG = {
    'args': ['-d', '--dir'],
    'kwargs': {
        'action':
            'append',
        'type':
            u.validated_directory,
        'help': ('Extra directories to include. List these from large to ' +
                 "small to take full advantage of Docker's build cache.")
    }
}

_IMAGE_TAG_FLAG = {
    'args': ['--image_tag'],
    'kwargs': {
        'type':
            str,
        'help': ('Docker image tag accessible via Container Registry. If ' +
                 'supplied, Caliban will skip the build and push steps ' +
                 'and use this image tag.')
    }
}

_MODULE_FLAG = {
    'args': ['module'],
    'kwargs': {
        'type':
            u.validated_package,
        'help': ('Code to execute, in either trainer.train or ' +
                 'trainer/train.py format.')
    }
}

_MACHINE_TYPE_FLAG = {
    'args': ['--machine_type'],
    'kwargs': {
        'type':
            str,
        'choices':
            u.enum_vals(MachineType),
        'help': (f"Cloud machine type to request. Default is " +
                 f"{_DEFAULT_MACHINE_TYPE_GPU} in GPU mode, or " +
                 f"{_DEFAULT_MACHINE_TYPE_CPU} in CPU mode")
    }
}

_GPU_SPEC_FLAG = {
    'args': ['--gpu_spec'],
    'kwargs': {
        'metavar':
            GPUSpec.METAVAR,
        'type':
            GPUSpec.parse_arg,
        'help': (f'Type and number of GPUs to use for each job. ' +
                 f'Defaults to 1x{conf.DEFAULT_GPU.name} for GPU mode, or ' +
                 f'None if --nogpu is passed')
    }
}

_TPU_SPEC_FLAG = {
    'args': ['--tpu_spec'],
    'kwargs': {
        'metavar': TPUSpec.METAVAR,
        'type': _parse_tpu_spec,
        'help': (f'Type and number of TPUs to request for each job.'),
        'default': None
    }
}

_PREEMPTIBLE_TPU_FLAG = {
    'args': ['--preemptible_tpu'],
    'kwargs': {
        'type': int,
        'choices': (0, 1),
        'help': ('use preemptible tpus: ' +
                 'note this only applies to v2-8 and v3-8 tpus, see: ' +
                 'https://cloud.google.com/tpu/docs/preemptible'),
        'default': 1
    }
}

_FORCE_FLAG = {
    'args': ['--force'],
    'kwargs': {
        'action': 'store_true',
        'help': 'Force past validations and submit the job as specified.'
    }
}

_JOB_NAME_FLAG = {
    'args': ['--name'],
    'kwargs': {
        'type': str,
        'help': 'job name'
    }
}

_EXPERIMENT_CONFIG_FLAG = {
    'args': ['--experiment_config'],
    'kwargs': {
        'type': conf.load_experiment_config,
        'help': "Path to an experiment config, or 'stdin' to read from stdin."
    }
}

_LABEL_FLAG = {
    'args': ['-l', '--label'],
    'kwargs': {
        'metavar': 'KEY=VALUE',
        'action': 'append',
        'type': u.parse_kv_pair,
        'help': 'Extra label k=v pair for job'
    }
}

_DRY_RUN_FLAG = {
    'args': ['--dry_run'],
    'kwargs': {
        'action': 'store_true',
        'help': "Don't actually submit; log everything that's going to happen."
    }
}

_PASSTHROUGH_ARGS = {
    'args': ['script_args'],
    'kwargs': {
        'nargs':
            REMAINDER,
        'default': [],
        'metavar':
            '-- YOUR_ARGS',
        'help': ('This is a catch-all for arguments you want to pass through' +
                 'to your script. Any args after -- will pass through')
    }
}

# todo: when this feature comes in, change the default here
_PREEMPTIBLE_FLAG = {
    'args': ['--preemptible'],
    'kwargs': {
        'type': int,
        'choices': (0, 1),
        'help': ('use preemptible vm instance: as of 2020.01.03 this is not ' +
                 'supported, but is being developed'),
        'default': 0
    }
}

# ----------------------------------------------------------------------------
_LS_FLAGS = [
    _PROJECT_FLAG, _CREDS_FILE_FLAG, _CLUSTER_NAME_FLAG, _ZONE_WILDCARD_FLAG
]
_CLUSTER_LS_FLAGS = [_PROJECT_FLAG, _CREDS_FILE_FLAG, _ZONE_WILDCARD_FLAG]

# ----------------------------------------------------------------------------
# job commands
_JOB_LS_CMD = {
    'parser_name': 'ls',
    'parser_kwargs': {
        'description': 'list jobs',
        'help': 'list jobs'
    },
    'add_arguments': (_LS_FLAGS),
    'callback': _job_ls
}

_JOB_SUBMIT_CMD = {
    'parser_name': 'submit',
    'parser_kwargs': {
        'description': 'submit cluster job',
        'help': 'submit cluster job'
    },
    'add_arguments': [
        _CLUSTER_NAME_FLAG, _MODULE_FLAG, _NOGPU_FLAG, _CLOUD_KEY_FLAG,
        _EXTRAS_FLAG, _DIR_FLAG, _IMAGE_TAG_FLAG, _PROJECT_FLAG,
        _MACHINE_TYPE_FLAG, _GPU_SPEC_FLAG, _TPU_SPEC_FLAG,
        _PREEMPTIBLE_TPU_FLAG, _FORCE_FLAG, _JOB_NAME_FLAG,
        _EXPERIMENT_CONFIG_FLAG, _LABEL_FLAG, _PREEMPTIBLE_FLAG, _DRY_RUN_FLAG,
        _PASSTHROUGH_ARGS
    ],
    'callback': _job_submit
}

_JOB_CMD_DICT = {
    'parser_name': 'job',
    'parser_kwargs': {
        'description': 'job commands',
        'help': 'job-related commands'
    },
    'subparser': {
        'kwargs': {
            'dest': 'job_cmd'
        },
        'parsers': [_JOB_LS_CMD, _JOB_SUBMIT_CMD]
    }
}

# ----------------------------------------------------------------------------
# pod commands
_POD_LS_CMD = {
    'parser_name': 'ls',
    'parser_kwargs': {
        'description': 'list pods',
        'help': 'list pods'
    },
    'add_arguments': (_LS_FLAGS),
    'callback': _pod_ls
}

_POD_CMD_DICT = {
    'parser_name': 'pod',
    'parser_kwargs': {
        'description': 'pod commands',
        'help': 'pod-related commands'
    },
    'subparser': {
        'kwargs': {
            'dest': 'pod_cmd'
        },
        'parsers': [_POD_LS_CMD]
    }
}

# ----------------------------------------------------------------------------
# node pool commands
_NODE_POOL_LS_CMD = {
    'parser_name': 'ls',
    'parser_kwargs': {
        'description': 'list node pools',
        'help': 'list node pools'
    },
    'add_arguments': (_LS_FLAGS),
    'callback': _node_pool_ls
}

_NODE_POOL_CMD_DICT = {
    'parser_name': 'node_pool',
    'parser_kwargs': {
        'description': 'node pool commands',
        'help': 'node pool-related commands'
    },
    'subparser': {
        'kwargs': {
            'dest': 'node_pool_cmd'
        },
        'parsers': [_NODE_POOL_LS_CMD]
    }
}

# ----------------------------------------------------------------------------
# cluster commands
_CLUSTER_LS_CMD = {
    'parser_name': 'ls',
    'parser_kwargs': {
        'description': 'list clusters',
        'help': 'list clusters'
    },
    'add_arguments': (_CLUSTER_LS_FLAGS),
    'callback': _cluster_ls
}

_CLUSTER_CREATE_FLAGS = [_ZONE_FLAG, _CLUSTER_NAME_FLAG, _DRY_RUN_FLAG]

_CLUSTER_CREATE_CMD = {
    'parser_name': 'create',
    'parser_kwargs': {
        'description': 'create cluster',
        'help': 'create cluster'
    },
    'add_arguments': (_CLUSTER_CREATE_FLAGS),
    'callback': _cluster_create
}

_CLUSTER_DELETE_CMD = {
    'parser_name': 'delete',
    'parser_kwargs': {
        'description': 'delete cluster',
        'help': 'delete cluster'
    },
    'add_arguments': [_CLUSTER_NAME_FLAG],
    'callback': _cluster_delete
}

# ----------------------------------------------------------------------------
# top-level cluster command dictionary
_COMMAND_DICT = {
    'parser_name': 'cluster',
    'parser_kwargs': {
        'description': 'cluster commands',
        'help': 'cluster-related commands'
    },
    'subparser': {
        'kwargs': {
            'dest': 'cluster_cmd'
        },
        'parsers': [
            _CLUSTER_LS_CMD, _POD_CMD_DICT, _JOB_CMD_DICT, _NODE_POOL_CMD_DICT,
            _CLUSTER_CREATE_CMD, _CLUSTER_DELETE_CMD
        ]
    }
}<|MERGE_RESOLUTION|>--- conflicted
+++ resolved
@@ -1261,13 +1261,8 @@
 
   # --------------------------------------------------------------------------
   @connected(None)
-<<<<<<< HEAD
   def apply_daemonset_from_url(
       self, url: str, parser: Callable[[str], dict]) -> Optional(V1DaemonSet):
-=======
-  def apply_daemonset_from_url(self, url: str, parser: Callable[[str], dict]
-                              ) -> Optional(V1DaemonSet):
->>>>>>> 8164db2e
     """apply daemonset to cluster from file url
 
     Args:
@@ -1301,14 +1296,8 @@
     True on success, False otherwise
     """
 
-<<<<<<< HEAD
     op = self._cluster_client.delete_cluster(
         project_id=self.project_id, zone=self.zone, cluster_id=self.name)
-=======
-    op = self._cluster_client.delete_cluster(project_id=self.project_id,
-                                             zone=self.zone,
-                                             cluster_id=self.name)
->>>>>>> 8164db2e
 
     if op is None:
       logging.error(f'error deleting cluster {self.name}')
@@ -1394,13 +1383,9 @@
     for c in clusters:
       print(c)
 
-<<<<<<< HEAD
     if not _user_verify(
         'Do you really want to create a new cluster?', default=False):
-=======
-    if not _user_verify('Do you really want to create a new cluster?',
-                        default=False):
->>>>>>> 8164db2e
+
       return
 
   # --------------------------------------------------------------------------
@@ -1542,13 +1527,9 @@
   None
   """
 
-<<<<<<< HEAD
   if _user_verify(
       f'Are you sure you want to delete {cluster.name}?', default=False):
-=======
-  if _user_verify(f'Are you sure you want to delete {cluster.name}?',
-                  default=False):
->>>>>>> 8164db2e
+
     cluster.delete()
 
   return
